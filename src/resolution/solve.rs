use std::fmt::Display;
use std::str::FromStr;
use std::time::Instant;
use std::{fs::File, io::BufReader, time::Duration};
use std::hash::Hash;

use clap::Args;
use ddo::{FixedWidth, TimeBudget, NoDupFringe, MaxUB, ParBarrierSolverFc, Completion, Solver, CompressedSolutionBound, DecisionHeuristicBuilder, NoHeuristicBuilder, CompressedSolutionHeuristicBuilder, SimpleBarrier, HybridSolver, WidthHeuristic, Problem, Relaxation, StateRanking, Cutoff, Fringe};

use crate::resolution::model::{Alp, AlpRelax, AlpRanking, AlpDecision, RunwayState};
use crate::instance::AlpInstance;

use super::compression::AlpCompression;
use super::model::AlpState;

#[derive(Debug, Args)]
pub struct Solve {
    /// The path to the instance file
    #[clap(short, long)]
    pub instance: String,
    /// max number of nodes in a layeer
    #[clap(short, long, default_value="100")]
    pub width: usize,
    /// timeout
    #[clap(short, long, default_value="60")]
    pub timeout: u64,
    /// number of threads used
    #[clap(long, default_value="1")]
    pub threads: usize,
    /// The number of class clusters
    #[clap(short, long, default_value="2")]
    pub n_meta_classes: usize,
    /// Whether to use the compression-based bound
    #[clap(short='b', long, action)]
    pub compression_bound: bool,
    /// Whether to use the compression-based decision heuristic
    #[clap(short='h', long, action)]
    pub compression_heuristic: bool,
    /// The solver to use
    #[clap(short, long, default_value="classic")]
    pub solver: SolverType,
}

#[derive(Debug, Clone, Copy, PartialEq, Eq, Hash)]
pub enum SolverType {
    Classic,
    Hybrid,
}
impl FromStr for SolverType {
    type Err = &'static str;

    fn from_str(s: &str) -> Result<Self, Self::Err> {
        match s {
            "classic" => Ok(Self::Classic),
            "hybrid"  => Ok(Self::Hybrid),
            _ => Err("The only supported frontier types are 'classic' and 'hybrid'"),
        }
    }
}
impl Display for SolverType {
    fn fmt(&self, f: &mut std::fmt::Formatter<'_>) -> std::fmt::Result {
        match self {
            Self::Classic => write!(f, "classic"),
            Self::Hybrid  => write!(f, "hybrid"),
        }
    }
}

fn get_relaxation<'a>(compressor: &'a AlpCompression, compression_bound: bool) -> Box<AlpRelax<'a>> {
    if compression_bound {
        Box::new(AlpRelax::new(compressor.problem.clone(), Some(CompressedSolutionBound::new(compressor))))
    } else {
        Box::new(AlpRelax::new(compressor.problem.clone(), None))
    }
}

fn get_heuristic<'a>(compressor: &'a AlpCompression, compression_heuristic: bool) -> Box<dyn DecisionHeuristicBuilder<AlpState> + Send + Sync + 'a> {
    if compression_heuristic {
        Box::new(CompressedSolutionHeuristicBuilder::new(compressor, &compressor.membership))
    } else {
        Box::new(NoHeuristicBuilder::default())
    }
}

fn get_solver<'a, State>(
    solver: SolverType,
    threads: usize,
    problem: &'a (dyn Problem<State = State> + Send + Sync),
    relaxation: &'a (dyn Relaxation<State = State> + Send + Sync),
    ranking: &'a (dyn StateRanking<State = State> + Send + Sync),
    width: &'a (dyn WidthHeuristic<State> + Send + Sync),
    cutoff: &'a (dyn Cutoff + Send + Sync), 
    fringe: &'a mut (dyn Fringe<State = State> + Send + Sync),
    heuristic_builder: &'a (dyn DecisionHeuristicBuilder<State> + Send + Sync),

) -> Box<dyn Solver + 'a>
where State: Eq + Hash + Clone + Send + Sync
{
    match solver {
        SolverType::Classic => {
            Box::new(ParBarrierSolverFc::custom(
                problem,
                relaxation,
                ranking,
                width,
                cutoff,
                fringe,
                threads,
                heuristic_builder
            ))
        },
        SolverType::Hybrid => {
            Box::new(HybridSolver::<State, SimpleBarrier<State>>::custom(
                problem,
                relaxation,
                ranking,
                width,
                cutoff,
                fringe,
                threads,
                heuristic_builder
            ))
        },
    }
}

impl Solve {
    pub fn solve(&self) {
        let instance: AlpInstance = serde_json::from_reader(BufReader::new(File::open(&self.instance).unwrap())).unwrap();
        let problem = Alp::new(instance);

        let compressor = AlpCompression::new(&problem, self.n_meta_classes);
        let relaxation = get_relaxation(&compressor, self.compression_bound);
        let heuristic = get_heuristic(&compressor, self.compression_heuristic);

        let width = FixedWidth(self.width);
        let cutoff = TimeBudget::new(Duration::from_secs(self.timeout));
        let ranking = AlpRanking;
        let mut fringe = NoDupFringe::new(MaxUB::new(&ranking));

        let mut solver = get_solver(
            self.solver,
            self.threads,
            &problem,
            relaxation.as_ref(),
            &ranking,
            &width,
            &cutoff,
            &mut fringe,
            heuristic.as_ref()
        );

        let start = Instant::now();

        let Completion{best_value, is_exact} = solver.maximize();

        let duration = start.elapsed();

        let best_value = best_value.map(|v| -v).unwrap_or(isize::MAX);

        let mut runways = vec![(RunwayState {prev_time:-1, prev_class: -1}, vec![]); problem.instance.nb_runways];
        if let Some(decisions) = solver.best_solution() {
            for decision in decisions {
<<<<<<< HEAD
                if decision.value == -1 {
                    println!("missing decision");
                    continue;
                }

=======
>>>>>>> 52259a3d
                let AlpDecision { aircraft, runway } = problem.from_decision(decision.value);

                let info = runways.iter().map(|r| r.0.clone()).collect();
                let arrival = problem.get_arrival_time(&info, aircraft, runway);
                runways[runway].0.prev_time = arrival;
                runways[runway].0.prev_class = problem.instance.classes[aircraft] as isize;
                runways[runway].1.push((arrival, aircraft));
<<<<<<< HEAD

                runways.sort_unstable();
            }
        }

        println!("===== settings =====");
        println!("solver     : {}", self.solver);
        println!("cmpr. bound: {}", self.compression_bound);
        println!("cmpr. heu. : {}", self.compression_heuristic);
        println!("===== results  =====");
        println!("is exact   : {is_exact}");
        println!("best value : {best_value}");
        println!("duration   : {:.3} seconds", duration.as_secs_f32());
        for runway in runways {
            println!("{:?}", runway.1);
=======
            }
            
            for runway in runways {
                println!("{:?}", runway.1);
            }
>>>>>>> 52259a3d
        }
    }
}<|MERGE_RESOLUTION|>--- conflicted
+++ resolved
@@ -161,14 +161,6 @@
         let mut runways = vec![(RunwayState {prev_time:-1, prev_class: -1}, vec![]); problem.instance.nb_runways];
         if let Some(decisions) = solver.best_solution() {
             for decision in decisions {
-<<<<<<< HEAD
-                if decision.value == -1 {
-                    println!("missing decision");
-                    continue;
-                }
-
-=======
->>>>>>> 52259a3d
                 let AlpDecision { aircraft, runway } = problem.from_decision(decision.value);
 
                 let info = runways.iter().map(|r| r.0.clone()).collect();
@@ -176,9 +168,6 @@
                 runways[runway].0.prev_time = arrival;
                 runways[runway].0.prev_class = problem.instance.classes[aircraft] as isize;
                 runways[runway].1.push((arrival, aircraft));
-<<<<<<< HEAD
-
-                runways.sort_unstable();
             }
         }
 
@@ -192,13 +181,6 @@
         println!("duration   : {:.3} seconds", duration.as_secs_f32());
         for runway in runways {
             println!("{:?}", runway.1);
-=======
-            }
-            
-            for runway in runways {
-                println!("{:?}", runway.1);
-            }
->>>>>>> 52259a3d
         }
     }
 }