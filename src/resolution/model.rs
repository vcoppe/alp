--- conflicted
+++ resolved
@@ -34,10 +34,6 @@
     pub rem: Vec<usize>,
     /// Info about the state of each runway
     pub info: Vec<RunwayState>,
-<<<<<<< HEAD
-    pub info_sorted: Vec<RunwayState>,
-=======
->>>>>>> 94d6c470
 }
 
 #[derive(Debug, Clone, PartialEq, Eq, Hash, PartialOrd, Ord, Copy)]
