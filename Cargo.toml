--- conflicted
+++ resolved
@@ -12,12 +12,6 @@
 clap           = { version = "4.0", features = ["derive"] }
 serde          = { version = "1.0", features = ["derive"] }
 serde_json     = "1.0"
-<<<<<<< HEAD
 ddo            = { git = "https://github.com/vcoppe/ddo", branch = "compression" }
 smallbitset    = "0.5"
-clustering     = { git = "https://github.com/vcoppe/clustering" }
-derivative     = "2.2.0"
-=======
-ddo            = { git = "https://github.com/xgillard/ddo" }
-smallbitset    = "0.5"
->>>>>>> 94d6c470
+clustering     = { git = "https://github.com/vcoppe/clustering" }